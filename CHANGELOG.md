--- conflicted
+++ resolved
@@ -1,10 +1,8 @@
 ## v0.0.4 - 2023-??-?? - ???
 
-<<<<<<< HEAD
 * Dynamic records filter chain ordering reworked to place country filters before
   regions, see https://github.com/octodns/octodns-ns1/pull/37 for
   details/discussion.
-=======
 * AS implemented as a list of countries rather than the ASIAPAC region which
   didn't match as the AS list of countries in the first place
 * Add TL to the list of special case countries so that it can be individually
@@ -12,7 +10,6 @@
 * Fix for rule ordering when there's > 10 rules
 * Fixed persistent change issue with dynamic records after the API started
   returning new fields under `config`
->>>>>>> 8fb8a063
 
 ## v0.0.3 - 2023-01-24 - Support the root
 
