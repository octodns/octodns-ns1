--- conflicted
+++ resolved
@@ -1,3 +1,7 @@
+## v0.0.5 - 2023-??-??
+
+* Newly added support for subnet targeting using the Netfence Prefix filter
+
 ## v0.0.4 - 2023-04-06 - More (accurately) Dynamic
 
 * Dynamic records filter chain ordering reworked to place country filters before
@@ -12,12 +16,8 @@
 * Fix for rule ordering when there's > 10 rules
 * Fixed persistent change issue with dynamic records after the API started
   returning new fields under `config`
-<<<<<<< HEAD
-* Newly added support for subnet targeting using the Netfence Prefix filter
-=======
 * Fixed persistent change bug when a dynamic record is updated to be a
   non-dynamic simple record
->>>>>>> be04c92d
 
 ## v0.0.3 - 2023-01-24 - Support the root
 
